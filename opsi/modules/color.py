--- conflicted
+++ resolved
@@ -1,16 +1,12 @@
 from dataclasses import dataclass
 
-<<<<<<< HEAD
+from opsi.manager.types import RangeType, Slide
+from opsi.util.cv import Mat, MatBW
+
+import numpy as np
+
 from opsi.manager.manager_schema import Function
-from opsi.manager.types import RangeType
-from opsi.util.cv import Mat, MatBW
-=======
-import numpy as np
-
-import opsi.manager.cvwrapper as cvw
-from opsi.manager.manager_schema import Function
-from opsi.manager.types import Mat, MatBW, RangeType, Slide
->>>>>>> c2ab3010
+
 
 __package__ = "opsi.colorops"
 __version__ = "0.123"
@@ -110,19 +106,18 @@
         img: Mat
 
     def run(self, inputs):
-        diff = cvw.abs_diff(
-            inputs.img,
+        diff = inputs.img.abs_diff(
             np.array(
                 [self.settings.blue, self.settings.green, self.settings.red],
                 dtype=np.float,
             )[None],
-        ).view(Mat)
+        )
 
         if self.settings.to_greyscale:
-            diff = cvw.greyscale(diff)
+            diff = diff.greyscale
 
         if self.settings.clamp_max:
-            diff = np.minimum(diff, self.settings.clamp_value)
+            diff = Mat(np.minimum(diff.img, self.settings.clamp_value))
 
         return self.Outputs(img=diff)
 
@@ -148,15 +143,15 @@
         img: Mat
 
     def run(self, inputs):
-        img_hsv = cvw.bgr_to_hsv(inputs.img)
-        diff_hsv = cvw.abs_diff(
-            inputs.img,
+        img_hsv = inputs.img.hsv
+        #cvw.bgr_to_hsv(inputs.img)
+        diff_hsv = img_hsv.abs_diff(
             np.array(
                 [self.settings.hue, self.settings.sat, self.settings.val],
                 dtype=np.float,
             )[None], # [None] adds a dimension to the ndarray object created by np.array() -
                      # See https://stackoverflow.com/questions/37867354/in-numpy-what-does-selection-by-none-do
-        ).view(Mat)
+        )
         
         scaled_diff = np.multiply(
             diff_hsv,
@@ -170,14 +165,14 @@
             ),
         ).astype(np.uint16)
 
-        greyscale = cvw.greyscale(scaled_diff)
+        greyscale = Mat(scaled_diff).greyscale
 
         if self.settings.clamp_max:
-            greyscale = np.minimum(greyscale, self.settings.clamp_value).astype(
+            greyscale = Mat(np.minimum(greyscale.img, self.settings.clamp_value).astype(
                 np.uint8
-            )
+            ))
         else:
-            greyscale = np.minimum(greyscale, 255).astype(np.uint8)
+            greyscale = Mat(np.minimum(greyscale.img, 255).astype(np.uint8))
 
         return self.Outputs(img=greyscale)
 
